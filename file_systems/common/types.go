// Package common contains definitions of fundamental types and functions used
// across multiple file system implementations.
package common

import (
	"math"
)

type LogicalBlock uint64
type PhysicalBlock uint64
type BlockIndex uint64

const InvalidLogicalBlock = LogicalBlock(math.MaxUint64)
const InvalidPhysicalBlock = PhysicalBlock(math.MaxUint64)
const InvalidBlockOffset = PhysicalBlock(math.MaxUint64)

// Truncator is an interface for objects that support a Truncate() method. This
// method must behave just like [os.File.Truncate].
type Truncator interface {
	Truncate(size int64) error
}

// A BlockDevice represents a resource that can be accessed like a file, but
// with fixed-size groups of bytes ("blocks") rather than individual bytes.
type BlockDevice interface {
	// BytesPerBlock returns the size of a single block, in bytes.
	BytesPerBlock() uint

	// TotalBlocks returns the size of the device, in blocks. To change the size
	// of the device, use [BlockDeviceResizer.Resize] if available.
	TotalBlocks() uint

	// Size gives the size of the device, in bytes (not blocks!). This must be
	// strictly more than `BytesPerBlock * (TotalBlocks - 1)` and less than or
	// equal to `BytesPerBlock * TotalBlocks`.
	Size() int64

	// GetMinBlocksForSize gives the minimum number of blocks required to hold
	// the given number of bytes.
	GetMinBlocksForSize(size uint) uint
}

type BlockDeviceReader interface {
	// ReadAt reads data beginning at the given logical block (indexed from 0)
	// into the buffer. `buffer` must be an integral multiple of the block size.
	ReadAt(buffer []byte, start LogicalBlock) (int, error)
}

type BlockDeviceWriter interface {
	// WriteAt writes data beginning at the given logical block (indexed from 0)
	// into the device. `buffer` must be an integral multiple of the block size.
	// The blocks are automatically marked as dirty.
	WriteAt(buffer []byte, start LogicalBlock) (int, error)
<<<<<<< HEAD
	Flush() error
=======

	// Flush writes out all pending changes to the underlying storage.
	Flush() error

	// MarkBlockRangeDirty marks a range of blocks as needing to be flushed,
	// regardless of whether they've been written to or not. If this device does
	// no buffering, implementations must not return an error.
	MarkBlockRangeDirty(start LogicalBlock, length uint) error

	// MarkBlockRangeClean marks a range of blocks as unmodified and not needing
	// to be flushed. In that sense, it's the inverse of [MarkBlockRangeDirty].
	// If the device does no buffering, implementations must not return an error.
	MarkBlockRangeClean(start LogicalBlock, length uint) error
>>>>>>> bb300919
}

type BlockDeviceReaderWriter interface {
	BlockDeviceReader
	BlockDeviceWriter
}

// A BlockDeviceResizer allows resizing a [BlockDevice].
type BlockDeviceResizer interface {
	// Resize resizes a block device to the given number of blocks. If the size
	// is increased, new, null-filled blocks are appended to the end. If the
	// size decreases, blocks are removed from the end.
	//
	// Because this operates at the block level, resizing may damage a file
	// system on the device.
	Resize(newTotalBlocks uint) error
}

// A DiskImage is a [BlockDevice] that supports random-access reading.
type DiskImage interface {
	BlockDevice
	BlockDeviceReader
}

// A WritableDiskImage is a [DiskImage] that supports both random-access reading
// and writing.
type WritableDiskImage interface {
	DiskImage
	BlockDeviceWriter
}<|MERGE_RESOLUTION|>--- conflicted
+++ resolved
@@ -51,9 +51,6 @@
 	// into the device. `buffer` must be an integral multiple of the block size.
 	// The blocks are automatically marked as dirty.
 	WriteAt(buffer []byte, start LogicalBlock) (int, error)
-<<<<<<< HEAD
-	Flush() error
-=======
 
 	// Flush writes out all pending changes to the underlying storage.
 	Flush() error
@@ -67,7 +64,6 @@
 	// to be flushed. In that sense, it's the inverse of [MarkBlockRangeDirty].
 	// If the device does no buffering, implementations must not return an error.
 	MarkBlockRangeClean(start LogicalBlock, length uint) error
->>>>>>> bb300919
 }
 
 type BlockDeviceReaderWriter interface {
