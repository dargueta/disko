// Package common contains definitions of fundamental types and functions used
// across multiple file system implementations.
package common

import (
	"math"
)

type LogicalBlock uint64
type PhysicalBlock uint64
type BlockIndex uint64

const InvalidLogicalBlock = LogicalBlock(math.MaxUint64)
const InvalidPhysicalBlock = PhysicalBlock(math.MaxUint64)
const InvalidBlockOffset = PhysicalBlock(math.MaxUint64)

// Truncator is an interface for objects that support a Truncate() method. This
// method must behave just like [os.File.Truncate].
type Truncator interface {
	Truncate(size int64) error
}

// A BlockDevice represents a resource that can be accessed like a file, but
// with fixed-size groups of bytes ("blocks") rather than individual bytes.
type BlockDevice interface {
	// BytesPerBlock returns the size of a single block, in bytes.
	BytesPerBlock() uint

	// TotalBlocks returns the size of the device, in blocks. To change the size
	// of the device, use [BlockDeviceResizer.Resize] if available.
	TotalBlocks() uint

	// Size gives the size of the device, in bytes (not blocks!). This must be
	// strictly more than `BytesPerBlock * (TotalBlocks - 1)` and less than or
	// equal to `BytesPerBlock * TotalBlocks`.
	Size() int64

	// GetMinBlocksForSize gives the minimum number of blocks required to hold
	// the given number of bytes.
	GetMinBlocksForSize(size uint) uint
}

type BlockDeviceReader interface {
	// ReadAt reads data beginning at the given logical block (indexed from 0)
	// into the buffer. `buffer` must be an integral multiple of the block size.
	ReadAt(buffer []byte, start LogicalBlock) (int, error)
}

type BlockDeviceWriter interface {
<<<<<<< HEAD
	Write(start LogicalBlock, buffer []byte) error
	Flush() error
=======
	// WriteAt writes data beginning at the given logical block (indexed from 0)
	// into the device. `buffer` must be an integral multiple of the block size.
	WriteAt(buffer []byte, start LogicalBlock) (int, error)
>>>>>>> 4a7481d0
}

type BlockDeviceReaderWriter interface {
	BlockDeviceReader
	BlockDeviceWriter
}

// A BlockDeviceResizer allows resizing a [BlockDevice].
type BlockDeviceResizer interface {
	// Resize resizes a block device to the given number of blocks. If the size
	// is increased, new, null-filled blocks are appended to the end. If the
	// size decreases, blocks are removed from the end.
	//
	// Because this operates at the block device level, resizing can damage the
	// file system on the device (if any).
	Resize(newTotalBlocks uint) error
}

// A DiskImage is a [BlockDevice] that supports random-access reading.
type DiskImage interface {
	BlockDevice
	BlockDeviceReader
}

// A WritableDiskImage is a [DiskImage] that supports both random-access reading
// and writing.
type WritableDiskImage interface {
	DiskImage
	BlockDeviceWriter
}<|MERGE_RESOLUTION|>--- conflicted
+++ resolved
@@ -47,14 +47,10 @@
 }
 
 type BlockDeviceWriter interface {
-<<<<<<< HEAD
-	Write(start LogicalBlock, buffer []byte) error
-	Flush() error
-=======
 	// WriteAt writes data beginning at the given logical block (indexed from 0)
 	// into the device. `buffer` must be an integral multiple of the block size.
 	WriteAt(buffer []byte, start LogicalBlock) (int, error)
->>>>>>> 4a7481d0
+	Flush() error
 }
 
 type BlockDeviceReaderWriter interface {
